import { Button } from '@/components/ui/button';
<<<<<<< HEAD
import { useNavigate } from 'react-router-dom';
import { ArrowLeft, ChevronRight, Link } from 'lucide-react';
=======
import { useLocation, useNavigate } from 'react-router-dom';
import { ChevronRight, Link, ArrowLeft, Trash2 } from 'lucide-react';
>>>>>>> 8a91dbd9
import { Navigation } from '@/components/Navigation';
import { useAppContext } from '@/hooks/useAppContext';
import BitcoinConnectCard from '@/components/lightning/wallet-connections/BitcoinConnectCard';
import NostrWalletConnectCard from '@/components/lightning/wallet-connections/NostrWalletConnectCard';
import CashuWalletCard from '@/components/lightning/wallet-connections/CashuWalletCard';
import { useToast } from '@/hooks/useToast';
import { useWallet } from '@/hooks/useWallet';
import { useCaching } from '@/contexts/CachingContext';
import { useState, useEffect } from 'react';
import { Input } from '@/components/ui/input';

export function Settings() {
<<<<<<< HEAD
  const _navigate = useNavigate();
=======
  const location = useLocation();
  const navigate = useNavigate();
>>>>>>> 8a91dbd9
  const { toast } = useToast();
  const { isConnected, disconnect } = useWallet();
  const { config, presetRelays = [], addRelay, removeRelay } = useAppContext();
  const { currentService, connectToCachingService, disconnectCachingService, availableServices } = useCaching();
  const [isConnecting, setIsConnecting] = useState<string | null>(null);
  const [selectedSection, setSelectedSection] = useState<string | null>(null);
  const [customRelay, setCustomRelay] = useState('');
  const [showCustomInput, setShowCustomInput] = useState(false);
  const [knownRelays, setKnownRelays] = useState<Set<string>>(new Set());

  // Reset selectedSection when navigating to settings page
  useEffect(() => {
    if (location.pathname === '/settings') {
      // Check for section query parameter
      const searchParams = new URLSearchParams(location.search);
      const section = searchParams.get('section');
      if (section) {
        setSelectedSection(section);
      } else {
        setSelectedSection(null);
      }
    }
  }, [location.pathname, location.search]);

  // Track all relays that have ever been added (including disconnected ones)
  useEffect(() => {
    setKnownRelays(prev => {
      const newKnownRelays = new Set(prev);
      // Add all currently connected relays
      config.relayUrls.forEach(url => newKnownRelays.add(url));
      // Add all preset relays
      presetRelays.forEach(relay => newKnownRelays.add(relay.url));
      return newKnownRelays;
    });
  }, [config.relayUrls, presetRelays]);

  // Settings sections
  const settingsSections = [
    { id: 'appearance', title: 'Appearance' },
    { id: 'home-feeds', title: 'Following Feed' },
    { id: 'reads-feeds', title: 'Global Feed' },
    { id: 'media-uploads', title: 'Media Uploads' },
    { id: 'stream', title: 'Stream' },
    { id: 'muted-content', title: 'Muted Content' },
    { id: 'content-moderation', title: 'Content Moderation' },
    { id: 'connected-wallets', title: 'Connected Wallets' },
    { id: 'notifications', title: 'Notifications' },
    { id: 'network', title: 'Network' },
    { id: 'zaps', title: 'Zaps' },
  ];

  // Function to normalize relay URL by adding wss:// if no protocol is present
  const normalizeRelayUrl = (url: string): string => {
    const trimmed = url.trim();
    if (!trimmed) return '';
    
    // If it already has a protocol, return as is
    if (trimmed.startsWith('wss://') || trimmed.startsWith('ws://')) {
      return trimmed;
    }
    
    // Otherwise, add wss:// prefix
    return `wss://${trimmed}`;
  };

  const handleToggleRelay = (relayUrl: string) => {
    if (config.relayUrls.includes(relayUrl)) {
      // Don't allow removing the last relay
      if (config.relayUrls.length > 1) {
        removeRelay(relayUrl);
      }
    } else {
      addRelay(relayUrl);
    }
  };

  const handleAddCustomRelay = () => {
    const normalizedUrl = normalizeRelayUrl(customRelay);
    if (normalizedUrl && !config.relayUrls.includes(normalizedUrl)) {
      addRelay(normalizedUrl);
      // Add to known relays set
      setKnownRelays(prev => new Set(prev).add(normalizedUrl));
      setCustomRelay('');
      setShowCustomInput(false);
    }
  };

  const handleRemoveRelay = (relayUrl: string) => {
    if (config.relayUrls.length > 1) {
      removeRelay(relayUrl);
    }
  };

  const handlePermanentlyRemoveRelay = (relayUrl: string) => {
    // Remove from connected relays if connected
    if (config.relayUrls.includes(relayUrl)) {
      if (config.relayUrls.length > 1) {
        removeRelay(relayUrl);
      }
    }
    // Remove from known relays (this will hide it from the list)
    setKnownRelays(prev => {
      const newSet = new Set(prev);
      newSet.delete(relayUrl);
      return newSet;
    });
  };

  // Get relay status based on current relay selection
  const getRelayStatus = (relayUrl: string) => {
    if (config.relayUrls.includes(relayUrl)) {
      return 'active'; // Currently selected relay
    }
    return 'inactive'; // Available but not selected
  };

  // Get all relays with status
  const getAllRelays = () => {
    const allRelays: Array<{ name: string; url: string; status: string }> = [];
    
    // Add all known relays (connected, disconnected, and presets)
    Array.from(knownRelays).forEach(relayUrl => {
      const presetRelay = presetRelays.find(r => r.url === relayUrl);
      const isConnected = config.relayUrls.includes(relayUrl);
      
      allRelays.push({
        name: presetRelay?.name || relayUrl.replace(/^wss?:\/\//, ''),
        url: relayUrl,
        status: isConnected ? 'active' : 'inactive'
      });
    });

    // Sort: connected first, then disconnected
    return allRelays.sort((a, b) => {
      if (a.status === 'active' && b.status !== 'active') return -1;
      if (b.status === 'active' && a.status !== 'active') return 1;
      return 0;
    });
  };

  // Mock additional relays for display if less than 2 active
  const getDisplayRelays = () => {
    const relays = getAllRelays();
    const activeRelays = relays.filter(r => getRelayStatus(r.url) === 'active');
    
    // Add placeholder relays if less than required for display
    const placeholderCount = Math.max(0, Math.max(2, config.relayUrls.length) - activeRelays.length);
    const placeholders = Array.from({ length: placeholderCount }, (_, i) => ({
      name: `relay${i + 1}.example.com`,
      url: `wss://relay${i + 1}.example.com/`,
      status: 'placeholder' as const
    }));

    return [...relays.map(r => ({ ...r, status: getRelayStatus(r.url) })), ...placeholders];
  };

  const handleCachingServiceConnect = async (url: string) => {
    setIsConnecting('caching');
    try {
      const success = await connectToCachingService(url);
      if (success) {
        toast({
          title: "Caching Service Connected",
          description: `Successfully connected to ${url}`,
        });
      } else {
        toast({
          title: "Connection Failed",
          description: "Could not connect to caching service",
          variant: "destructive",
        });
      }
    } catch {
      toast({
        title: "Connection Error",
        description: "An error occurred while connecting",
        variant: "destructive",
      });
    } finally {
      setIsConnecting(null);
    }
  };

  const handleCachingServiceDisconnect = () => {
    disconnectCachingService();
    toast({
      title: "Disconnected",
      description: "Disconnected from caching service",
    });
  };

  const handleBitcoinConnect = async () => {
    setIsConnecting('btc');
    try {
      await new Promise(resolve => setTimeout(resolve, 2000));
      toast({
        title: "Bitcoin Connect",
        description: "Successfully connected your Bitcoin wallet!"
      });
    } catch {
      toast({
        title: "Connection failed",
        description: "Could not connect to Bitcoin Connect",
        variant: "destructive"
      });
    } finally {
      setIsConnecting(null);
    }
  };

  const handleDisconnect = async () => {
    try {
      await disconnect();
      toast({
        title: "Wallet Disconnected",
        description: "Your Lightning wallet has been disconnected."
      });
    } catch {
      toast({
        title: "Disconnect failed",
        description: "Could not disconnect wallet",
        variant: "destructive"
      });
    }
  };

  const handleNostrWalletConnect = async () => {
    setIsConnecting('nwc');
    try {
      await new Promise(resolve => setTimeout(resolve, 2000));
      toast({
        title: "Nostr Wallet Connect",
        description: "Successfully connected your NWC wallet!"
      });
    } catch {
      toast({
        title: "Connection failed",
        description: "Could not connect to Nostr Wallet Connect",
        variant: "destructive"
      });
    } finally {
      setIsConnecting(null);
    }
  };

  const handleCashuConnect = async () => {
    setIsConnecting('cashu');
    try {
      await new Promise(resolve => setTimeout(resolve, 2000));
      toast({
        title: "Cashu Wallet",
        description: "Successfully connected your Cashu wallet!"
      });
    } catch {
      toast({
        title: "Connection failed",
        description: "Could not connect to Cashu wallet",
        variant: "destructive"
      });
    } finally {
      setIsConnecting(null);
    }
  };

  const renderNetworkSection = () => (
    <div className="space-y-6 px-6 pt-0 pb-6">
      {/* Caching Service Section */}
      <div>
        <div className="flex items-center gap-2 mb-4">
          <h3 className="text-lg font-semibold text-white">Caching Service</h3>
          <span className="text-xs bg-yellow-600/20 text-yellow-400 px-2 py-1 rounded">Experimental</span>
        </div>
        <p className="text-sm text-gray-400 mb-4">
          Caching services supplement relay data for improved performance. Your primary content comes from the relays configured below.
        </p>
        
        <div className="space-y-4">
          <div>
            <p className="text-sm text-gray-400 mb-3">Connected caching service</p>
            {currentService ? (
              <div className="flex items-center justify-between p-3 bg-gray-800 rounded-lg">
                <div className="flex items-center gap-2">
                  <div className={`w-2 h-2 rounded-full ${currentService.isConnected ? 'bg-green-500' : 'bg-red-500'}`}></div>
                  <span className="text-sm text-gray-300">{currentService.url}</span>
                  <span className="text-xs text-gray-500">({currentService.name})</span>
                </div>
                <Button
                  variant="ghost"
                  size="sm"
                  onClick={handleCachingServiceDisconnect}
                  className="text-red-400 hover:text-red-300"
                >
                  Disconnect
                </Button>
              </div>
            ) : (
              <div className="flex items-center gap-2 p-3 bg-gray-800 rounded-lg">
                <div className="w-2 h-2 bg-gray-500 rounded-full"></div>
                <span className="text-sm text-gray-400">No caching service connected</span>
              </div>
            )}
          </div>
          
          <div>
            <p className="text-sm text-gray-400 mb-3">Available caching services</p>
            <div className="space-y-2">
              {availableServices.map((service) => (
                <div key={service.url} className="flex items-center justify-between p-3 bg-gray-800 rounded-lg">
                  <div className="flex items-center gap-2">
                    <div className={`w-2 h-2 rounded-full ${service.isConnected ? 'bg-green-500' : 'bg-gray-500'}`}></div>
                    <span className="text-sm text-gray-300">{service.name}</span>
                    <span className="text-xs text-gray-500">{service.url}</span>
                  </div>
                  {!service.isConnected && (
                    <Button
                      variant="outline"
                      size="sm"
                      onClick={() => handleCachingServiceConnect(service.url)}
                      disabled={isConnecting === 'caching'}
                      className="text-blue-400 border-blue-400 hover:bg-blue-400/10"
                    >
                      {isConnecting === 'caching' ? 'Connecting...' : 'Connect'}
                    </Button>
                  )}
                </div>
              ))}
            </div>
          </div>
          
          <div>
            <p className="text-sm text-gray-400 mb-3">Connect to a custom caching service</p>
            <div className="flex items-center gap-2">
              <div className="flex-1 relative">
                <input
                  type="text"
                  placeholder="wss://cachingservice.url"
                  className="w-full p-3 bg-gray-800 border border-gray-700 rounded-lg text-white placeholder-gray-500"
                />
                <Link className="absolute right-3 top-1/2 transform -translate-y-1/2 h-4 w-4 text-gray-400" />
              </div>
            </div>
          </div>
          
          <Button
            variant="ghost"
            className="text-pink-500 hover:text-pink-400 hover:bg-pink-500/10 p-0 h-auto"
          >
            Restore default caching service
          </Button>
        </div>
      </div>

      {/* Relays Section */}
      <div>
        <h3 className="text-lg font-semibold text-white mb-4">Relays</h3>
        
        <div className="space-y-4">
          <div>
            <p className="text-sm text-gray-400 mb-3">My relays</p>
            <div className="space-y-2 max-h-64 overflow-y-auto scrollbar-hide">
              {getAllRelays().map((relay, index) => (
                <div key={index} className="flex items-center justify-between p-3 bg-gray-800 rounded-lg">
                  <div className="flex items-center gap-3">
                    <div className={`w-2 h-2 rounded-full ${
                      relay.status === 'active' ? 'bg-green-500' : 'bg-gray-500'
                    }`}></div>
                    <span className={`text-sm ${
                      relay.status === 'active' ? 'text-gray-300' : 'text-gray-500'
                    }`}>
                      {relay.url}
                    </span>
                  </div>
                  <div className="flex items-center gap-2">
                    {relay.status === 'active' ? (
                      <Button
                        variant="ghost"
                        size="sm"
                        className="text-gray-500 hover:text-gray-300 hover:bg-gray-700"
                        onClick={() => handleRemoveRelay(relay.url)}
                        disabled={config.relayUrls.length <= 1}
                      >
                        disconnect
                      </Button>
                    ) : (
                      <Button
                        variant="ghost"
                        size="sm"
                        className="text-green-500 hover:text-green-400 hover:bg-green-500/10"
                        onClick={() => handleToggleRelay(relay.url)}
                      >
                        connect
                      </Button>
                    )}
                    {/* Show trash button if not the last connected relay or if it's disconnected */}
                    {(relay.status === 'inactive' || config.relayUrls.length > 1) && (
                      <Button
                        variant="ghost"
                        size="sm"
                        className="text-red-500 hover:text-red-400 hover:bg-red-500/10 p-1"
                        onClick={() => handlePermanentlyRemoveRelay(relay.url)}
                      >
                        <Trash2 className="h-4 w-4" />
                      </Button>
                    )}
                  </div>
                </div>
              ))}
            </div>
          </div>
          
          <Button
            variant="ghost"
            className="text-pink-500 hover:text-pink-400 hover:bg-pink-500/10 p-0 h-auto"
          >
            Reset relays
          </Button>
          
          <div>
            <p className="text-sm text-gray-400 mb-3">Connect to relay</p>
            {showCustomInput ? (
              <div className="space-y-2">
                <div className="flex items-center gap-2">
                  <div className="flex-1 relative">
                    <Input
                      type="text"
                      placeholder="wss://relay.url"
                      value={customRelay}
                      onChange={(e) => setCustomRelay(e.target.value)}
                      onKeyDown={(e) => {
                        if (e.key === 'Enter') {
                          handleAddCustomRelay();
                        } else if (e.key === 'Escape') {
                          setShowCustomInput(false);
                          setCustomRelay('');
                        }
                      }}
                      className="w-full p-3 bg-gray-800 border border-gray-700 rounded-lg text-white placeholder-gray-500"
                      autoFocus
                    />
                    <Link className="absolute right-3 top-1/2 transform -translate-y-1/2 h-4 w-4 text-gray-400" />
                  </div>
                </div>
                <div className="flex space-x-2">
                  <Button
                    size="sm"
                    onClick={handleAddCustomRelay}
                    disabled={!customRelay.trim() || config.relayUrls.includes(normalizeRelayUrl(customRelay))}
                    className="bg-green-600 hover:bg-green-700"
                  >
                    Connect
                  </Button>
                  <Button
                    size="sm"
                    variant="outline"
                    onClick={() => {
                      setShowCustomInput(false);
                      setCustomRelay('');
                    }}
                    className="border-gray-600 text-gray-300 hover:bg-gray-800"
                  >
                    Cancel
                  </Button>
                </div>
              </div>
            ) : (
              <div className="flex items-center gap-2">
                <div className="flex-1 relative">
                  <input
                    type="text"
                    placeholder="wss://relay.url"
                    className="w-full p-3 bg-gray-800 border border-gray-700 rounded-lg text-white placeholder-gray-500 cursor-pointer"
                    onClick={() => setShowCustomInput(true)}
                    readOnly
                  />
                  <Link className="absolute right-3 top-1/2 transform -translate-y-1/2 h-4 w-4 text-gray-400" />
                </div>
              </div>
            )}
          </div>
        </div>
      </div>
    </div>
  );

  const renderWalletConnections = () => (
    <div className="space-y-3">
      <BitcoinConnectCard
        isConnecting={isConnecting === 'btc'}
        onConnect={handleBitcoinConnect}
        isConnected={isConnected}
        onDisconnect={handleDisconnect}
      />
      
      <NostrWalletConnectCard
        isConnecting={isConnecting === 'nwc'}
        onConnect={handleNostrWalletConnect}
      />

      <CashuWalletCard
        isConnecting={isConnecting === 'cashu'}
        onConnect={handleCashuConnect}
      />
    </div>
  );

  const renderSettingsHeader = () => {
    if (!selectedSection) {
      return (
        <h1 className="text-3xl font-normal text-white">
          settings
        </h1>
      );
    }

    const sectionTitle = selectedSection === 'connected-wallets' ? 'connected wallets' :
                        selectedSection === 'network' ? 'network' : 
                        settingsSections.find(s => s.id === selectedSection)?.title?.toLowerCase();

    return (
      <h1 className="text-3xl font-normal text-white">
        <button
          onClick={() => setSelectedSection(null)}
          className="hover:underline hover:text-gray-300 transition-colors"
        >
          settings
        </button>
        : {sectionTitle}
      </h1>
    );
  };

  return (
    <div className="flex h-screen bg-black">
      {/* Left Navigation Column */}
      <div className="w-80 border-r border-gray-800 bg-black flex flex-col">
        {/* Logo at top of sidebar */}
        <div className="p-4">
          <div className="flex items-center space-x-3">
            <img 
              src="/images/ZapTok-v2.png" 
              alt="ZapTok Logo" 
              className="w-8 h-8 rounded-lg"
            />
            <h1 className="text-xl font-bold bg-gradient-to-r from-orange-400 via-pink-500 to-purple-600 bg-clip-text text-transparent">
              ZapTok
            </h1>
          </div>
        </div>
        
        {/* Navigation */}
        <div className="flex-1">
          <Navigation />
        </div>
      </div>

      {/* Middle Settings Column */}
      <div className="flex-1 border-r border-gray-800 bg-black">
        {/* Header */}
        <div className="px-6 py-5 border-b border-gray-800">
          {renderSettingsHeader()}
        </div>

        {/* Content */}
        <div className="overflow-y-auto scrollbar-hide" style={{ height: 'calc(100vh - 97px)' }}>
          {selectedSection === 'connected-wallets' ? (
            <div className="space-y-4 p-6">
              <div className="mb-6">
                <Button
                  variant="ghost"
                  onClick={() => setSelectedSection(null)}
                  className="text-gray-400 hover:text-white mb-4 p-0 h-auto"
                >
                  <ArrowLeft className="w-4 h-4 mr-2" />
                  Back to Settings
                </Button>
                <h3 className="text-lg font-semibold text-white mb-2">Connected Wallets</h3>
                <p className="text-sm text-gray-400">
                  To enable zapping from the ZapTok web app, connect a wallet:
                </p>
              </div>
              {renderWalletConnections()}
            </div>
          ) : selectedSection === 'network' ? (
            <div>
              <div className="p-6 pb-0">
                <Button
                  variant="ghost"
                  onClick={() => setSelectedSection(null)}
                  className="text-gray-400 hover:text-white mb-4 p-0 h-auto"
                >
                  <ArrowLeft className="w-4 h-4 mr-2" />
                  Back to Settings
                </Button>
              </div>
              {renderNetworkSection()}
            </div>
          ) : selectedSection === 'stream' ? (
            <div className="space-y-4 p-6">
              <div className="mb-6">
                <Button
                  variant="ghost"
                  onClick={() => setSelectedSection(null)}
                  className="text-gray-400 hover:text-white mb-4 p-0 h-auto"
                >
                  <ArrowLeft className="w-4 h-4 mr-2" />
                  Back to Settings
                </Button>
                <h3 className="text-lg font-semibold text-white mb-2">Stream</h3>
                <p className="text-sm text-gray-400 mb-6">
                  Configure your livestreaming preferences and account settings.
                </p>
              </div>

              {/* Stream Settings Options */}
              <div className="space-y-4">
                <div className="p-4 bg-gray-800 rounded-lg border border-gray-700">
                  <h4 className="text-white font-medium mb-2">Streaming Account</h4>
                  <p className="text-sm text-gray-400 mb-3">
                    Manage your zap.stream account and streaming configuration.
                  </p>
                  <Button
                    onClick={() => navigate('/stream', { state: { fromNavigation: true } })}
                    className="bg-purple-600 hover:bg-purple-700 text-white"
                  >
                    Open Stream Dashboard
                  </Button>
                </div>

                <div className="p-4 bg-gray-800 rounded-lg border border-gray-700">
                  <h4 className="text-white font-medium mb-2">Stream Quality</h4>
                  <p className="text-sm text-gray-400 mb-3">
                    Recommended settings for optimal streaming performance.
                  </p>
                  <div className="grid grid-cols-2 gap-4 text-sm">
                    <div>
                      <span className="text-gray-400">Video Bitrate:</span>
                      <div className="text-white">2000-6000 kbps</div>
                    </div>
                    <div>
                      <span className="text-gray-400">Audio Bitrate:</span>
                      <div className="text-white">128-320 kbps</div>
                    </div>
                  </div>
                </div>

                <div className="p-4 bg-gray-800 rounded-lg border border-gray-700">
                  <h4 className="text-white font-medium mb-2">RTMP Settings</h4>
                  <p className="text-sm text-gray-400 mb-3">
                    Server URL for streaming software (OBS, Streamlabs, etc.)
                  </p>
                  <div className="bg-gray-900 p-3 rounded border border-gray-600">
                    <code className="text-sm text-green-400">rtmp://ingest.zap.stream/live/</code>
                  </div>
                  <p className="text-xs text-gray-500 mt-2">
                    Use this URL in your streaming software along with your stream key.
                  </p>
                </div>

                <div className="p-4 bg-gray-800 rounded-lg border border-gray-700">
                  <h4 className="text-white font-medium mb-2">Protocol Support</h4>
                  <p className="text-sm text-gray-400 mb-3">
                    This streaming implementation uses NIP-53 Live Activities for decentralized broadcasting.
                  </p>
                  <div className="flex items-center space-x-4">
                    <a 
                      href="https://github.com/nostr-protocol/nips/blob/master/53.md" 
                      target="_blank" 
                      rel="noopener noreferrer"
                      className="text-purple-400 hover:text-purple-300 text-sm underline"
                    >
                      Learn about NIP-53
                    </a>
                    <a 
                      href="https://zap.stream" 
                      target="_blank" 
                      rel="noopener noreferrer"
                      className="text-purple-400 hover:text-purple-300 text-sm underline"
                    >
                      Visit zap.stream
                    </a>
                  </div>
                </div>
              </div>
            </div>
          ) : selectedSection ? (
            <div className="space-y-4 p-6">
              <div className="mb-6">
                <Button
                  variant="ghost"
                  onClick={() => setSelectedSection(null)}
                  className="text-gray-400 hover:text-white mb-4 p-0 h-auto"
                >
                  <ArrowLeft className="w-4 h-4 mr-2" />
                  Back to Settings
                </Button>
                <h3 className="text-lg font-semibold text-white mb-2">
                  {settingsSections.find(s => s.id === selectedSection)?.title}
                </h3>
                <p className="text-sm text-gray-400">
                  This section is coming soon.
                </p>
              </div>
            </div>
          ) : (
            <div className="space-y-0">
              {settingsSections.map((section, index) => (
                <button
                  key={section.id}
                  onClick={() => {
                    setSelectedSection(section.id);
                  }}
                  className={`w-full flex items-center justify-between h-16 px-6 rounded-none border-b border-gray-800 hover:bg-gray-800/50 transition-colors text-left ${
                    index === 0 ? 'border-t border-gray-800' : ''
                  }`}
                >
                  <span className="text-white text-lg font-medium">{section.title}</span>
                  <ChevronRight className="w-6 h-6 text-gray-400" />
                </button>
              ))}
            </div>
          )}
        </div>
      </div>

      {/* Right Relay Column */}
      <div className="w-96 bg-black p-8">
        <div className="space-y-10">
          {/* Relays Section */}
          <div>
            <h3 className="text-2xl font-semibold mb-6 text-white">Relays</h3>
            <div className="space-y-4">
              {getDisplayRelays().map((relay, index) => (
                <div key={index} className="flex items-center gap-4 text-lg">
                  <div className={`w-3 h-3 rounded-full ${
                    relay.status === 'active' ? 'bg-green-500' : 
                    relay.status === 'placeholder' ? 'bg-gray-500' : 'bg-red-500'
                  }`} />
                  <span className={`truncate ${
                    relay.status === 'placeholder' ? 'text-gray-500' : 'text-gray-300'
                  }`}>
                    {relay.url}
                  </span>
                </div>
              ))}
            </div>
          </div>


        </div>
      </div>
    </div>
  );
}<|MERGE_RESOLUTION|>--- conflicted
+++ resolved
@@ -1,11 +1,6 @@
 import { Button } from '@/components/ui/button';
-<<<<<<< HEAD
-import { useNavigate } from 'react-router-dom';
-import { ArrowLeft, ChevronRight, Link } from 'lucide-react';
-=======
 import { useLocation, useNavigate } from 'react-router-dom';
 import { ChevronRight, Link, ArrowLeft, Trash2 } from 'lucide-react';
->>>>>>> 8a91dbd9
 import { Navigation } from '@/components/Navigation';
 import { useAppContext } from '@/hooks/useAppContext';
 import BitcoinConnectCard from '@/components/lightning/wallet-connections/BitcoinConnectCard';
@@ -18,12 +13,8 @@
 import { Input } from '@/components/ui/input';
 
 export function Settings() {
-<<<<<<< HEAD
-  const _navigate = useNavigate();
-=======
   const location = useLocation();
   const navigate = useNavigate();
->>>>>>> 8a91dbd9
   const { toast } = useToast();
   const { isConnected, disconnect } = useWallet();
   const { config, presetRelays = [], addRelay, removeRelay } = useAppContext();
